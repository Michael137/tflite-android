// Copyright 2019 The TensorFlow Authors. All Rights Reserved.
//
// Licensed under the Apache License, Version 2.0 (the "License");
// you may not use this file except in compliance with the License.
// You may obtain a copy of the License at
//
//    http://www.apache.org/licenses/LICENSE-2.0
//
// Unless required by applicable law or agreed to in writing, software
// distributed under the License is distributed on an "AS IS" BASIS,
// WITHOUT WARRANTIES OR CONDITIONS OF ANY KIND, either express or implied.
// See the License for the specific language governing permissions and
// limitations under the License.

import CoreImage
import TensorFlowLite
import UIKit
import Accelerate

/// A result from invoking the `Interpreter`.
struct Result {
  let inferenceTime: Double
  let inferences: [Inference]
}

/// An inference from invoking the `Interpreter`.
struct Inference {
  let confidence: Float
  let label: String
}

/// Information about a model file or labels file.
typealias FileInfo = (name: String, extension: String)

/// Information about the MobileNet model.
enum MobileNet {
  static let modelInfo: FileInfo = (name: "mobilenet_quant_v1_224", extension: "tflite")
  static let labelsInfo: FileInfo = (name: "labels", extension: "txt")
}

/// This class handles all data preprocessing and makes calls to run inference on a given frame
/// by invoking the `Interpreter`. It then formats the inferences obtained and returns the top N
/// results for a successful inference.
class ModelDataHandler {

  // MARK: - Internal Properties

  /// The current thread count used by the TensorFlow Lite Interpreter.
  let threadCount: Int

  let resultCount = 3
  let threadCountLimit = 10

  // MARK: - Model Parameters

  let batchSize = 1
  let inputChannels = 3
  let inputWidth = 224
  let inputHeight = 224

  // MARK: - Private Properties

  /// List of labels from the given labels file.
  private var labels: [String] = []

  /// TensorFlow Lite `Interpreter` object for performing inference on a given model.
  private var interpreter: Interpreter

  /// Information about the alpha component in RGBA data.
  private let alphaComponent = (baseOffset: 4, moduloRemainder: 3)

  // MARK: - Initialization

  /// A failable initializer for `ModelDataHandler`. A new instance is created if the model and
  /// labels files are successfully loaded from the app's main bundle. Default `threadCount` is 1.
  init?(modelFileInfo: FileInfo, labelsFileInfo: FileInfo, threadCount: Int = 1) {
    let modelFilename = modelFileInfo.name

    // Construct the path to the model file.
    guard let modelPath = Bundle.main.path(
      forResource: modelFilename,
      ofType: modelFileInfo.extension
    ) else {
      print("Failed to load the model file with name: \(modelFilename).")
      return nil
    }

    // Specify the options for the `Interpreter`.
    self.threadCount = threadCount
    var options = InterpreterOptions()
    options.threadCount = threadCount
    do {
      // Create the `Interpreter`.
      interpreter = try Interpreter(modelPath: modelPath, options: options)
      // Allocate memory for the model's input `Tensor`s.
      try interpreter.allocateTensors()
    } catch let error {
      print("Failed to create the interpreter with error: \(error.localizedDescription)")
      return nil
    }
    // Load the classes listed in the labels file.
    loadLabels(fileInfo: labelsFileInfo)
  }

  // MARK: - Internal Methods

  /// Performs image preprocessing, invokes the `Interpreter`, and processes the inference results.
  func runModel(onFrame pixelBuffer: CVPixelBuffer) -> Result? {
    
    let sourcePixelFormat = CVPixelBufferGetPixelFormatType(pixelBuffer)
    assert(sourcePixelFormat == kCVPixelFormatType_32ARGB ||
             sourcePixelFormat == kCVPixelFormatType_32BGRA ||
               sourcePixelFormat == kCVPixelFormatType_32RGBA)


    let imageChannels = 4
    assert(imageChannels >= inputChannels)

    // Crops the image to the biggest square in the center and scales it down to model dimensions.
    let scaledSize = CGSize(width: inputWidth, height: inputHeight)
    guard let thumbnailPixelBuffer = pixelBuffer.centerThumbnail(ofSize: scaledSize) else {
      return nil
    }

    let interval: TimeInterval
    let outputTensor: Tensor
    do {
      let inputTensor = try interpreter.input(at: 0)

      // Remove the alpha component from the image buffer to get the RGB data.
      guard let rgbData = rgbDataFromBuffer(
        thumbnailPixelBuffer,
        byteCount: batchSize * inputWidth * inputHeight * inputChannels,
        isModelQuantized: inputTensor.dataType == .uInt8
      ) else {
        print("Failed to convert the image buffer to RGB data.")
        return nil
      }

      // Copy the RGB data to the input `Tensor`.
      try interpreter.copy(rgbData, toInputAt: 0)

      // Run inference by invoking the `Interpreter`.
      let startDate = Date()
      try interpreter.invoke()
      interval = Date().timeIntervalSince(startDate) * 1000

      // Get the output `Tensor` to process the inference results.
      outputTensor = try interpreter.output(at: 0)
    } catch let error {
      print("Failed to invoke the interpreter with error: \(error.localizedDescription)")
      return nil
    }

    let results: [Float]
    switch outputTensor.dataType {
    case .uInt8:
      guard let quantization = outputTensor.quantizationParameters else {
        print("No results returned because the quantization values for the output tensor are nil.")
        return nil
      }
      let quantizedResults = [UInt8](outputTensor.data)
      results = quantizedResults.map {
        quantization.scale * Float(Int($0) - quantization.zeroPoint)
      }
    case .float32:
      results = [Float32](unsafeData: outputTensor.data) ?? []
    default:
      print("Output tensor data type \(outputTensor.dataType) is unsupported for this example app.")
      return nil
    }

    // Process the results.
    let topNInferences = getTopN(results: results)

    // Return the inference time and inference results.
    return Result(inferenceTime: interval, inferences: topNInferences)
  }

  // MARK: - Private Methods

  /// Returns the top N inference results sorted in descending order.
  private func getTopN(results: [Float]) -> [Inference] {
    // Create a zipped array of tuples [(labelIndex: Int, confidence: Float)].
    let zippedResults = zip(labels.indices, results)

    // Sort the zipped results by confidence value in descending order.
    let sortedResults = zippedResults.sorted { $0.1 > $1.1 }.prefix(resultCount)

    // Return the `Inference` results.
    return sortedResults.map { result in Inference(confidence: result.1, label: labels[result.0]) }
  }

  /// Loads the labels from the labels file and stores them in the `labels` property.
  private func loadLabels(fileInfo: FileInfo) {
    let filename = fileInfo.name
    let fileExtension = fileInfo.extension
    guard let fileURL = Bundle.main.url(forResource: filename, withExtension: fileExtension) else {
      fatalError("Labels file not found in bundle. Please add a labels file with name " +
                   "\(filename).\(fileExtension) and try again.")
    }
    do {
      let contents = try String(contentsOf: fileURL, encoding: .utf8)
      labels = contents.components(separatedBy: .newlines)
    } catch {
      fatalError("Labels file named \(filename).\(fileExtension) cannot be read. Please add a " +
                   "valid labels file and try again.")
    }
  }

  /// Returns the RGB data representation of the given image buffer with the specified `byteCount`.
  ///
  /// - Parameters
  ///   - buffer: The pixel buffer to convert to RGB data.
  ///   - byteCount: The expected byte count for the RGB data calculated using the values that the
  ///       model was trained on: `batchSize * imageWidth * imageHeight * componentsCount`.
  ///   - isModelQuantized: Whether the model is quantized (i.e. fixed point values rather than
  ///       floating point values).
  /// - Returns: The RGB data representation of the image buffer or `nil` if the buffer could not be
  ///     converted.
  private func rgbDataFromBuffer(
    _ buffer: CVPixelBuffer,
    byteCount: Int,
    isModelQuantized: Bool
  ) -> Data? {
    CVPixelBufferLockBaseAddress(buffer, .readOnly)
    defer {
      CVPixelBufferUnlockBaseAddress(buffer, .readOnly)
    }
    guard let sourceData = CVPixelBufferGetBaseAddress(buffer) else {
      return nil
    }
    
    let width = CVPixelBufferGetWidth(buffer)
    let height = CVPixelBufferGetHeight(buffer)
    let sourceBytesPerRow = CVPixelBufferGetBytesPerRow(buffer)
    let destinationChannelCount = 3
    let destinationBytesPerRow = destinationChannelCount * width
    
    var sourceBuffer = vImage_Buffer(data: sourceData,
                                     height: vImagePixelCount(height),
                                     width: vImagePixelCount(width),
                                     rowBytes: sourceBytesPerRow)
    
    guard let destinationData = malloc(height * destinationBytesPerRow) else {
      print("Error: out of memory")
      return nil
    }
<<<<<<< HEAD
    
    defer {
      free(destinationData)
    }
    
    var destinationBuffer = vImage_Buffer(data: destinationData,
                                          height: vImagePixelCount(height),
                                          width: vImagePixelCount(width),
                                          rowBytes: destinationBytesPerRow)
    
    if (CVPixelBufferGetPixelFormatType(buffer) == kCVPixelFormatType_32BGRA){
      vImageConvert_BGRA8888toRGB888(&sourceBuffer, &destinationBuffer, UInt32(kvImageNoFlags))
    } else if (CVPixelBufferGetPixelFormatType(buffer) == kCVPixelFormatType_32ARGB) {
      vImageConvert_ARGB8888toRGB888(&sourceBuffer, &destinationBuffer, UInt32(kvImageNoFlags))
    }
    
    let byteData = Data(bytes: destinationBuffer.data, count: destinationBuffer.rowBytes * height)
    if isModelQuantized {
      return byteData
    }
    
    // Not quantized, convert to floats
    let bytes = Array<UInt8>(unsafeData: byteData)!
    var floats = [Float](repeating: 0, count: bytes.count)
    for i in 0..<bytes.count {
      floats.append(Float(bytes[i]) / 255.0)
    }
    return Data(copyingBufferOf: floats)
=======
    let count = CVPixelBufferGetDataSize(buffer)
    let bufferData = Data(bytesNoCopy: mutableRawPointer, count: count, deallocator: .none)
    var rgbBytes = [UInt8](repeating: 0, count: byteCount)
    var index = 0

    let pixelBufferFormat = CVPixelBufferGetPixelFormatType(buffer)
    var rgbChannelMap : [Int]
    switch (pixelBufferFormat) {
    case kCVPixelFormatType_32BGRA:
      rgbChannelMap = [2, 1, 0]
    case kCVPixelFormatType_32RGBA:
      rgbChannelMap = [0, 1, 2]
    case kCVPixelFormatType_32ABGR:
      rgbChannelMap = [3, 2, 1]
    case kCVPixelFormatType_32ARGB:
      rgbChannelMap = [1, 2, 3]
    default:
      // Unknown pixel format.
      return nil
    }

    // Iterate through pixels and reorder bytes to be in RGB order.
    let numChannels = 4
    for pixelIndex in 0..<count / numChannels {
      let offset = pixelIndex * numChannels
      for j in 0...2 {
        rgbBytes[index] = bufferData[offset + rgbChannelMap[j]]
        index += 1
      }
    }

    if isModelQuantized { return Data(bytes: rgbBytes) }
    return Data(copyingBufferOf: rgbBytes.map { Float($0) / 255.0 })
>>>>>>> 47974aa8
  }
}

// MARK: - Extensions

extension Data {
  /// Creates a new buffer by copying the buffer pointer of the given array.
  ///
  /// - Warning: The given array's element type `T` must be trivial in that it can be copied bit
  ///     for bit with no indirection or reference-counting operations; otherwise, reinterpreting
  ///     data from the resulting buffer has undefined behavior.
  /// - Parameter array: An array with elements of type `T`.
  init<T>(copyingBufferOf array: [T]) {
    self = array.withUnsafeBufferPointer(Data.init)
  }
}

extension Array {
  /// Creates a new array from the bytes of the given unsafe data.
  ///
  /// - Warning: The array's `Element` type must be trivial in that it can be copied bit for bit
  ///     with no indirection or reference-counting operations; otherwise, copying the raw bytes in
  ///     the `unsafeData`'s buffer to a new array returns an unsafe copy.
  /// - Note: Returns `nil` if `unsafeData.count` is not a multiple of
  ///     `MemoryLayout<Element>.stride`.
  /// - Parameter unsafeData: The data containing the bytes to turn into an array.
  init?(unsafeData: Data) {
    guard unsafeData.count % MemoryLayout<Element>.stride == 0 else { return nil }
    #if swift(>=5.0)
    self = unsafeData.withUnsafeBytes { .init($0.bindMemory(to: Element.self)) }
    #else
    self = unsafeData.withUnsafeBytes {
      .init(UnsafeBufferPointer<Element>(
        start: $0,
        count: unsafeData.count / MemoryLayout<Element>.stride
      ))
    }
    #endif  // swift(>=5.0)
  }
}<|MERGE_RESOLUTION|>--- conflicted
+++ resolved
@@ -246,70 +246,42 @@
       print("Error: out of memory")
       return nil
     }
-<<<<<<< HEAD
     
     defer {
-      free(destinationData)
-    }
-    
+        free(destinationData)
+    }
+
     var destinationBuffer = vImage_Buffer(data: destinationData,
                                           height: vImagePixelCount(height),
                                           width: vImagePixelCount(width),
                                           rowBytes: destinationBytesPerRow)
-    
-    if (CVPixelBufferGetPixelFormatType(buffer) == kCVPixelFormatType_32BGRA){
-      vImageConvert_BGRA8888toRGB888(&sourceBuffer, &destinationBuffer, UInt32(kvImageNoFlags))
-    } else if (CVPixelBufferGetPixelFormatType(buffer) == kCVPixelFormatType_32ARGB) {
-      vImageConvert_ARGB8888toRGB888(&sourceBuffer, &destinationBuffer, UInt32(kvImageNoFlags))
-    }
-    
+
+    let pixelBufferFormat = CVPixelBufferGetPixelFormatType(buffer)
+
+    switch (pixelBufferFormat) {
+    case kCVPixelFormatType_32BGRA:
+        vImageConvert_BGRA8888toRGB888(&sourceBuffer, &destinationBuffer, UInt32(kvImageNoFlags))
+    case kCVPixelFormatType_32ARGB:
+        vImageConvert_ARGB8888toRGB888(&sourceBuffer, &destinationBuffer, UInt32(kvImageNoFlags))
+    case kCVPixelFormatType_32RGBA:
+        vImageConvert_RGBA8888toRGB888(&sourceBuffer, &destinationBuffer, UInt32(kvImageNoFlags))
+    default:
+        // Unknown pixel format.
+        return nil
+    }
+
     let byteData = Data(bytes: destinationBuffer.data, count: destinationBuffer.rowBytes * height)
     if isModelQuantized {
-      return byteData
-    }
-    
+        return byteData
+    }
+
     // Not quantized, convert to floats
     let bytes = Array<UInt8>(unsafeData: byteData)!
     var floats = [Float](repeating: 0, count: bytes.count)
     for i in 0..<bytes.count {
-      floats.append(Float(bytes[i]) / 255.0)
+        floats.append(Float(bytes[i]) / 255.0)
     }
     return Data(copyingBufferOf: floats)
-=======
-    let count = CVPixelBufferGetDataSize(buffer)
-    let bufferData = Data(bytesNoCopy: mutableRawPointer, count: count, deallocator: .none)
-    var rgbBytes = [UInt8](repeating: 0, count: byteCount)
-    var index = 0
-
-    let pixelBufferFormat = CVPixelBufferGetPixelFormatType(buffer)
-    var rgbChannelMap : [Int]
-    switch (pixelBufferFormat) {
-    case kCVPixelFormatType_32BGRA:
-      rgbChannelMap = [2, 1, 0]
-    case kCVPixelFormatType_32RGBA:
-      rgbChannelMap = [0, 1, 2]
-    case kCVPixelFormatType_32ABGR:
-      rgbChannelMap = [3, 2, 1]
-    case kCVPixelFormatType_32ARGB:
-      rgbChannelMap = [1, 2, 3]
-    default:
-      // Unknown pixel format.
-      return nil
-    }
-
-    // Iterate through pixels and reorder bytes to be in RGB order.
-    let numChannels = 4
-    for pixelIndex in 0..<count / numChannels {
-      let offset = pixelIndex * numChannels
-      for j in 0...2 {
-        rgbBytes[index] = bufferData[offset + rgbChannelMap[j]]
-        index += 1
-      }
-    }
-
-    if isModelQuantized { return Data(bytes: rgbBytes) }
-    return Data(copyingBufferOf: rgbBytes.map { Float($0) / 255.0 })
->>>>>>> 47974aa8
   }
 }
 
